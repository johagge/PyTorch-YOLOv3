--- conflicted
+++ resolved
@@ -105,15 +105,7 @@
 
     labels = []
     sample_metrics = []  # List of tuples (TP, confs, pred)
-<<<<<<< HEAD
-    for batch_i, (_, imgs, targets) in enumerate(tqdm.tqdm(dataloader, desc="Detecting objects")):          
-=======
-    for (_, imgs, targets) in tqdm.tqdm(dataloader, desc="Validating"):
-
-        if targets is None:
-            continue
-
->>>>>>> 634e5268
+    for _, imgs, targets in tqdm.tqdm(dataloader, desc="Validating"):
         # Extract labels
         labels += targets[:, 1].tolist()
         # Rescale target
